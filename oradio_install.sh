--- conflicted
+++ resolved
@@ -419,12 +419,9 @@
 # Install rules if new or changed and reload to activate
 install_resource $RESOURCES_PATH/99-local.rules /etc/udev/rules.d/99-local.rules
 
-<<<<<<< HEAD
 # Mount USB device
 sudo udevadm trigger --subsystem-match=block --action=add
 
-=======
->>>>>>> d395a422
 # Check for USB mount errors and/or warnings
 if [ -f $LOGFILE_USB ]; then
 	MESSAGE_USB=$(cat $LOGFILE_USB | grep "Error")
@@ -504,8 +501,6 @@
 install_resource $RESOURCES_PATH/spotify_event_handler.sh /usr/local/bin/spotify_event_handler.sh 'sudo chmod +x /usr/local/bin/spotify_event_handler.sh'
 # Configure the Librespot service
 install_resource $RESOURCES_PATH/librespot.service /etc/systemd/system/librespot.service 'sudo systemctl enable librespot.service'
-<<<<<<< HEAD
-=======
 # Ensure Spotify directory and flag files exist with default '0' and correct ownership and permissions
 mkdir -p "$SPOTIFY_PATH" || { echo -e "${RED}Failed to create directory $SPOTIFY_PATH${NC}"; exit 1; }
 for flag in spotactive.flag spotplaying.flag; do
@@ -516,7 +511,6 @@
 		chmod 644 "$file" 2>/dev/null || { echo -e "${RED}chmod failed for $file${NC}"; exit 1; }
 	fi
 done
->>>>>>> d395a422
 # Progress report
 echo -e "${GREEN}Spotify connect functionality is installed and configured${NC}"
 
@@ -528,11 +522,7 @@
 echo -e "${GREEN}Support tools installed${NC}"
 
 # Configure the oradio service
-<<<<<<< HEAD
 install_resource $RESOURCES_PATH/oradio.service /etc/systemd/system/oradio.service 'sudo systemctl enable oradio.service'
-=======
-install_resource $RESOURCES_PATH/autostart.service /etc/systemd/system/autostart.service 'sudo systemctl enable autostart.service'
->>>>>>> d395a422
 # Progress report
 echo -e "${GREEN}Start Oradio3 on boot configured${NC}"
 
