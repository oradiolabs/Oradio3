--- conflicted
+++ resolved
@@ -10,9 +10,5 @@
 - Start the Raspberry pi with the SD card
 - ssh into the raspberry Pi
 - #> sudo apt-get install git -y
-<<<<<<< HEAD
-- #> clone git https://github.com/oradiolabs/Oradio3.git .  <== Note the dot. If you get an error then check with ls -al and remove any and all files (rm -rf .* *)
-=======
 - #> git clone https://github.com/oradiolabs/Oradio3.git .  <== Note the dot. If you get an error then check with ls -al and remove any and all files (rm -rf .* *)
->>>>>>> 046e88d4
 - #> bash ./oradio_install.sh