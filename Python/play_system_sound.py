#!/usr/bin/env python3
"""
  ####   #####     ##    #####      #     ####
 #    #  #    #   #  #   #    #     #    #    #
 #    #  #    #  #    #  #    #     #    #    #
 #    #  #####   ######  #    #     #    #    #
 #    #  #   #   #    #  #    #     #    #    #
  ####   #    #  #    #  #####      #     ####

Created on Januari 30, 2025
@author:        Henk Stevens & Olaf Mastenbroek & Onno Janssen
@copyright:     Copyright 2024, Oradio Stichting
@license:       GNU General Public License (GPL)
@organization:  Oradio Stichting
@version:       1
@email:         oradioinfo@stichtingoradio.nl
@status:        Development
@summary:       Oradio System Sound Player

Reducing volume when system sounds are played. The volume control is independent of the master volume.
The MPD and Spotify channel can be controlled with amixer -c DigiAMP sset "VolumeMPD" 100% for the MPD
amixer -c DigiAMP sset "VolumeSpotCon2" 100% for Spotify.
With this update, it is not needed that the statemachine needs to manage the start stop of the Sound
During syssounds
Also the Sound file Next and USBpresent is added
And a volume controller to set the system sound
"""
import os
import subprocess
import threading
import queue
import time
import random

##### oradio modules ####################
from oradio_logging import oradio_log
from volume_control import VolumeControl

##### GLOBAL constants ####################
from oradio_const import SOUND_FILES_DIR

##### LOCAL VOLUME CONSTANTS ####################
DEFAULT_MPD_VOLUME       = 100
DEFAULT_SPOTIFY_VOLUME   = 100
VOLUME_MPD_SYS_SOUND     = 70
VOLUME_SPOTIFY_SYS_SOUND = 70
<<<<<<< HEAD
DEFAULT_SYS_SOUND_VOLUME = 80
=======
DEFAULT_SYS_SOUND_VOLUME = 90
>>>>>>> 61eabb97

SOUND_FILES = {
    # Sounds
    "StartUp": f"{SOUND_FILES_DIR}/StartUp.wav",
    "Stop":    f"{SOUND_FILES_DIR}/UIT.wav",
    "Play":    f"{SOUND_FILES_DIR}/AAN.wav",
    "Click":   f"{SOUND_FILES_DIR}/click.wav",

    # Announcements
<<<<<<< HEAD
    "Spotify":             f"{SOUND_FILES_DIR}/Spotify_melding.wav",
    "NoInternet":          f"{SOUND_FILES_DIR}/NoInternet_melding.wav",
    "NoUSB":               f"{SOUND_FILES_DIR}/NoUSB_melding.wav",
    "WebInterface":        f"{SOUND_FILES_DIR}/WebInterface_melding.wav",
    "OradioAPstarted":     f"{SOUND_FILES_DIR}/OradioAP_gestart_melding.wav",
    "OradioAPstopped":     f"{SOUND_FILES_DIR}/OradioAP_gestopt_melding.wav",
    "WifiConnected":       f"{SOUND_FILES_DIR}/Wifi_verbonden_melding.wav",
    "WifiNotConnected":    f"{SOUND_FILES_DIR}/Niet_Wifi_verbonden_melding.wav",
    "NewPlaylistPreset":   f"{SOUND_FILES_DIR}/Nieuwe_afspeellijst_preset.wav",
    "NewPlaylistWebradio": f"{SOUND_FILES_DIR}/web_radio_ingesteld.wav",
    "USBPresent":          f"{SOUND_FILES_DIR}/USB_aangesloten.wav",
=======
    "Preset1":             f"{SOUND_FILES_DIR}/Preset1_melding.wav",
    "Preset2":             f"{SOUND_FILES_DIR}/Preset2_melding.wav",
    "Preset3":             f"{SOUND_FILES_DIR}/Preset3_melding.wav",
    "Next":                f"{SOUND_FILES_DIR}/Next_melding.wav",
    "Spotify":             f"{SOUND_FILES_DIR}/Spotify_melding.wav",
    "NoInternet":          f"{SOUND_FILES_DIR}/NoInternet_melding.wav",
    "NoUSB":               f"{SOUND_FILES_DIR}/NoUSB_melding.wav",
    "OradioAPstarted":     f"{SOUND_FILES_DIR}/OradioAPstarted_melding.wav",
    "OradioAPstopped":     f"{SOUND_FILES_DIR}/OradioAPstopped_melding.wav",
    "WifiConnected":       f"{SOUND_FILES_DIR}/WifiConnected_melding.wav",
    "WifiNotConnected":    f"{SOUND_FILES_DIR}/WifiNotConnected_melding.wav",
    "NewPlaylistPreset":   f"{SOUND_FILES_DIR}/NewPlaylistPreset_melding.wav",
    "NewPlaylistWebradio": f"{SOUND_FILES_DIR}/NewPlaylistWebradio_melding.wav",
    "USBPresent":          f"{SOUND_FILES_DIR}/USBPresent_melding.wav",
>>>>>>> 61eabb97
}

class PlaySystemSound:
    """
    Singleton class to play system sounds asynchronously in a separate thread,
    with batch‐ducking of MPD/Spotify volumes and delayed restoration.
    """

    # ——— Singleton machinery ———
    _instance = None
    def __new__(cls, audio_device="SysSound_in"):
        # If no instance exists yet, create one; otherwise return the existing one
        if cls._instance is None:
            cls._instance = super().__new__(cls)
        return cls._instance

    def __init__(self, audio_device="SysSound_in"):
        # Only run init once
        if getattr(self, "_initialized", False):
            return
        self._initialized = True
    # ——————————————————————————

        self.audio_device = audio_device
        self.batch_lock     = threading.Lock()
        self.active_count   = 0
        self.restore_timer  = None

        # Ensure system‐sound channel is at its default level
        self._set_sys_volume(DEFAULT_SYS_SOUND_VOLUME)

    def play(self, sound_key):
        """
        Plays a system sound asynchronously.
        Ducks volumes on first sound of a batch, and schedules restore when count goes to zero.
        """
        with self.batch_lock:
            if self.restore_timer is not None:
                self.restore_timer.cancel()
                self.restore_timer = None
            if self.active_count == 0:
                try:
                    self._set_mpd_volume(VOLUME_MPD_SYS_SOUND)
                    self._set_spotify_volume(VOLUME_SPOTIFY_SYS_SOUND)
                except Exception as e:
                    oradio_log.error("Error setting system sound volumes: %s", e)
            self.active_count += 1

        threading.Thread(
            target=self._play_sound_and_restore,
            args=(sound_key,),
            daemon=True
        ).start()

    def _set_sys_volume(self, volume):
        oradio_log.debug("Setting Sys Sound volume to %s%%", volume)
        subprocess.run(
            ["amixer", "-c", "DigiAMP", "sset", "VolumeSysSound", f"{volume}%"],
            check=True, stdout=subprocess.DEVNULL, stderr=subprocess.DEVNULL
        )

    def _set_mpd_volume(self, volume):
        oradio_log.debug("Setting MPD volume controller to %s%%", volume)
        subprocess.run(
            ["amixer", "-c", "DigiAMP", "sset", "VolumeMPD", f"{volume}%"],
            check=True, stdout=subprocess.DEVNULL, stderr=subprocess.DEVNULL
        )

    def _set_spotify_volume(self, volume):
        oradio_log.debug("Setting Spotify volume controller to %s%%", volume)
        subprocess.run(
            ["amixer", "-c", "DigiAMP", "sset", "VolumeSpotCon2", f"{volume}%"],
            check=True, stdout=subprocess.DEVNULL, stderr=subprocess.DEVNULL
        )

    def _play_sound(self, sound_key):
        try:
            sound_file = SOUND_FILES.get(sound_key)
            if not sound_file:
                oradio_log.error("Invalid sound key: %s", sound_key)
                return
            if not os.path.exists(sound_file):
                oradio_log.debug("Sound file does not exist: %s", sound_file)
                return
            subprocess.run(
                ["aplay", "-D", self.audio_device, sound_file],
                check=True, stdout=subprocess.DEVNULL, stderr=subprocess.DEVNULL
            )
            oradio_log.debug("System sound played successfully: %s", sound_file)
        except subprocess.CalledProcessError as ex_err:
            oradio_log.error("Error playing sound: %s", ex_err)

    def _restore_volumes(self):
        with self.batch_lock:
            if self.active_count == 0:
                try:
                    self._set_mpd_volume(DEFAULT_MPD_VOLUME)
                    self._set_spotify_volume(DEFAULT_SPOTIFY_VOLUME)
                except Exception as e:
                    oradio_log.error("Error restoring default volumes: %s", e)
                self.restore_timer = None

    def _play_sound_and_restore(self, sound_key):
        try:
            self._play_sound(sound_key)
        finally:
            with self.batch_lock:
                self.active_count -= 1
                if self.active_count == 0:
                    # Delay restore by 1s to batch rapid-fire calls
                    self.restore_timer = threading.Timer(0.5, self._restore_volumes)
                    self.restore_timer.start()

# ------------------ TEST SECTION ------------------
if __name__ == "__main__":
    print("\nStarting System Sound Player Standalone Test...\n")

    volume_control = VolumeControl()
    sound_player = PlaySystemSound()
    sound_keys = list(SOUND_FILES.keys())

    def build_menu():
        menu = "\nSelect a function:\n 0  - Quit\n"
        for i, k in enumerate(sound_keys, 1):
            menu += f" {i:<3}- Play {k}\n"
        menu += " 99 - Stress Test (random sounds)\n"
        menu += "100 - Custom Sequence Test (enter 5 sound numbers)\n"
        menu += "Select: "
        return menu

    while True:
        try:
            choice = int(input(build_menu()))
        except ValueError:
            choice = -1

        if choice == 0:
            print("\nExiting test program...\n")
            break

        elif 1 <= choice <= len(sound_keys):
            key = sound_keys[choice - 1]
            print(f"\nEnqueue: Play {key}\n")
            sound_player.play(key)

        elif choice == 99:
            print("\nExecuting: Stress Test\n")
            def stress_test(player, duration=10):
                start = time.time()
                def rnd():
                    while time.time() - start < duration:
                        player.play(random.choice(sound_keys))
                        time.sleep(random.uniform(0.1, 0.5))
                threads = [threading.Thread(target=rnd) for _ in range(5)]
                for t in threads: t.start()
                for t in threads: t.join()
                print("\nStress test completed.\n")
            stress_test(sound_player)

        elif choice == 100:
            print("\nCustom Sequence Test selected.")
            seq_input = input(f"Enter 5 numbers (1–{len(sound_keys)}) separated by spaces: ")
            nums = seq_input.strip().split()
            if len(nums) != 5 or not all(n.isdigit() for n in nums):
                print("Invalid input: need exactly 5 integers.\n")
                continue
            indices = [int(n) for n in nums]
            if not all(1 <= i <= len(sound_keys) for i in indices):
                print("Numbers out of range.\n")
                continue
            seq = [sound_keys[i-1] for i in indices]
            print(f"Enqueuing sequence: {seq}\n")
            for k in seq:
                sound_player.play(k)

        else:
            print("\nInvalid selection. Please enter a valid number.\n")<|MERGE_RESOLUTION|>--- conflicted
+++ resolved
@@ -44,11 +44,7 @@
 DEFAULT_SPOTIFY_VOLUME   = 100
 VOLUME_MPD_SYS_SOUND     = 70
 VOLUME_SPOTIFY_SYS_SOUND = 70
-<<<<<<< HEAD
-DEFAULT_SYS_SOUND_VOLUME = 80
-=======
 DEFAULT_SYS_SOUND_VOLUME = 90
->>>>>>> 61eabb97
 
 SOUND_FILES = {
     # Sounds
@@ -56,21 +52,7 @@
     "Stop":    f"{SOUND_FILES_DIR}/UIT.wav",
     "Play":    f"{SOUND_FILES_DIR}/AAN.wav",
     "Click":   f"{SOUND_FILES_DIR}/click.wav",
-
     # Announcements
-<<<<<<< HEAD
-    "Spotify":             f"{SOUND_FILES_DIR}/Spotify_melding.wav",
-    "NoInternet":          f"{SOUND_FILES_DIR}/NoInternet_melding.wav",
-    "NoUSB":               f"{SOUND_FILES_DIR}/NoUSB_melding.wav",
-    "WebInterface":        f"{SOUND_FILES_DIR}/WebInterface_melding.wav",
-    "OradioAPstarted":     f"{SOUND_FILES_DIR}/OradioAP_gestart_melding.wav",
-    "OradioAPstopped":     f"{SOUND_FILES_DIR}/OradioAP_gestopt_melding.wav",
-    "WifiConnected":       f"{SOUND_FILES_DIR}/Wifi_verbonden_melding.wav",
-    "WifiNotConnected":    f"{SOUND_FILES_DIR}/Niet_Wifi_verbonden_melding.wav",
-    "NewPlaylistPreset":   f"{SOUND_FILES_DIR}/Nieuwe_afspeellijst_preset.wav",
-    "NewPlaylistWebradio": f"{SOUND_FILES_DIR}/web_radio_ingesteld.wav",
-    "USBPresent":          f"{SOUND_FILES_DIR}/USB_aangesloten.wav",
-=======
     "Preset1":             f"{SOUND_FILES_DIR}/Preset1_melding.wav",
     "Preset2":             f"{SOUND_FILES_DIR}/Preset2_melding.wav",
     "Preset3":             f"{SOUND_FILES_DIR}/Preset3_melding.wav",
@@ -85,7 +67,6 @@
     "NewPlaylistPreset":   f"{SOUND_FILES_DIR}/NewPlaylistPreset_melding.wav",
     "NewPlaylistWebradio": f"{SOUND_FILES_DIR}/NewPlaylistWebradio_melding.wav",
     "USBPresent":          f"{SOUND_FILES_DIR}/USBPresent_melding.wav",
->>>>>>> 61eabb97
 }
 
 class PlaySystemSound:
